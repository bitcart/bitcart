--- conflicted
+++ resolved
@@ -18,9 +18,9 @@
 var Version = "dev"
 var envFile = "../conf/.env"
 var COINS = map[string]string{
-	"btc":  "5000",
-	"ltc":  "5001",
-	"gzro": "5002",
+	"btc": "5000",
+	"ltc": "5001",
+	// 5002 reserved for new coins
 	"bsty": "5003",
 	"bch":  "5004",
 	"xrg":  "5005",
@@ -63,15 +63,6 @@
 	return string(buf.String())
 }
 
-<<<<<<< HEAD
-func main() {
-	COINS := map[string]string{
-		"btc":  "http://localhost:5000",
-		"ltc":  "http://localhost:5001",
-		"bsty": "http://localhost:5003",
-		"bch":  "http://localhost:5004",
-		"xrg":  "http://localhost:5005",
-=======
 func jsonDecodeBytes(data []byte) map[string]interface{} {
 	var result map[string]interface{}
 	err := json.Unmarshal(data, &result)
@@ -90,7 +81,6 @@
 	var port = COINS[coin]
 	if envPort != "" {
 		port = envPort
->>>>>>> 38ce6ae6
 	}
 	return "http://" + host + ":" + port
 }
